#!/bin/bash
#
# Unified Setup Script for RunPod Llama-4-Scout Serverless Environment
# This script handles project setup, dependency installation, and environment configuration
#
# Version: 1.0

set -euo pipefail

# Script configuration
SCRIPT_VERSION="1.0"
PROJECT_NAME="runpod-meta-Llama-4-Scout-serverless"
DEFAULT_REPO_URL="https://github.com/EcomTree/runpod-meta-Llama-4-Scout-serverless.git"

# Color codes for output
GREEN='\033[0;32m'
BLUE='\033[0;34m'
YELLOW='\033[1;33m'
RED='\033[0;31m'
NC='\033[0m' # No Color

# Logging functions
log_info() {
    echo -e "${BLUE}ℹ️  $1${NC}"
}

log_success() {
    echo -e "${GREEN}✅ $1${NC}"
}

log_warning() {
    echo -e "${YELLOW}⚠️  $1${NC}" >&2
}

log_error() {
    echo -e "${RED}❌ $1${NC}" >&2
}

# Utility functions
command_exists() {
    command -v "$1" >/dev/null 2>&1
}

retry() {
    local attempt=1
    local exit_code=0
    local max_attempts=${RETRY_ATTEMPTS:-3}
    local delay=${RETRY_DELAY:-2}

    while true; do
        "$@" && return 0
        exit_code=$?

        if (( attempt >= max_attempts )); then
            return "$exit_code"
        fi

        log_warning "Attempt ${attempt}/${max_attempts} failed – retrying in ${delay}s"
        sleep "$delay"
        attempt=$((attempt + 1))
    done
}

# Configuration
get_script_dir() {
    local source="${BASH_SOURCE[0]}"
    local dir

    if [[ -n "$source" ]]; then
        dir="$(dirname "$source")"
    else
        dir="$(dirname "$0")"
    fi

    if [[ -d "$dir" ]]; then
        (cd "$dir" && pwd)
    else
        pwd
    fi
}

SCRIPT_DIR="$(get_script_dir)"
PROJECT_ROOT="$(dirname "$SCRIPT_DIR")"

# Detect environment
is_codex_environment() {
    [ -n "${CODEX_CONTAINER:-}" ] || \
    [ -n "${RUNPOD_POD_ID:-}" ] || \
    [ -n "${CODEX_WORKSPACE:-}" ] || \
    [ -d "/workspace" ]
}

# Check if directory is a valid project directory
is_project_directory() {
    local dir="${1:-.}"
    [ -f "$dir/src/handler.py" ] && [ -f "$dir/requirements.txt" ]
}

# Check if directory is the target project (verifies identity)
is_target_project() {
    local dir="${1:-.}"
    is_project_directory "$dir" && \
    [ -f "$dir/README.md" ] && \
    grep -q "Llama-4-Scout-17B-16E-Instruct RunPod Serverless" "$dir/README.md" 2>/dev/null
}

# Check CUDA availability with PyTorch installation detection
# Returns: 0 if CUDA available, 1 if not available or PyTorch not installed
# Sets global variable: TORCH_INSTALLED
# Note: 'tail -n 2' retrieves the last 2 lines of Python output (torch status and CUDA availability),
#       ensuring any preceding warnings/extra output are ignored
check_cuda_available() {
    local cuda_check torch_status cuda_status
    cuda_check=$(python3 - 2>/dev/null <<'EOF' | tail -n 2
try:
    import torch
    print('INSTALLED')
    print(torch.cuda.is_available())
except ImportError:
    print('NOT_INSTALLED')
    print(False)
EOF
    )
    torch_status=$(echo "$cuda_check" | head -n 1 | tr -d '\r\n')
    cuda_status=$(echo "$cuda_check" | tail -n 1 | tr -d '\r\n')
    
    # Export torch installation status for caller
    TORCH_INSTALLED="$torch_status"
    
    # Return 0 only if both installed and available
    [ "$torch_status" = "INSTALLED" ] && [ "$cuda_status" = "True" ]
}

# Python dependencies
PYTHON_PACKAGES=("torch" "transformers" "accelerate" "huggingface-hub" "bitsandbytes" \
                 "runpod" "fastapi" "uvicorn" "pydantic" "python-dotenv")

# Check Python version
check_python_version() {
    local required_major=3
    local required_minor=8

    if ! command_exists python3; then
        log_error "Python 3 is not installed"
        return 1
    fi

    local version=$(python3 --version 2>&1 | awk '{print $2}')
    local major=$(echo "$version" | cut -d. -f1)
    local minor=$(echo "$version" | cut -d. -f2)

    log_info "Python Version: $version"

    if ! [[ "$major" =~ ^[0-9]+$ ]] || ! [[ "$minor" =~ ^[0-9]+$ ]]; then
        log_warning "Could not parse version numbers from $version"
        return 0
    fi

    if [ "$major" -lt "$required_major" ] || ([ "$major" -eq "$required_major" ] && [ "$minor" -lt "$required_minor" ]); then
        log_warning "Python $required_major.$required_minor+ recommended, found $version"
        return 0
    fi

    log_success "Python version check passed"
    return 0
}

# Install system packages
install_system_packages() {
    local packages=("$@")
    local missing=()

    for pkg in "${packages[@]}"; do
        if command_exists "$pkg"; then
            log_success "$pkg available"
        else
            missing+=("$pkg")
        fi
    done

    if (( ${#missing[@]} == 0 )); then
        return 0
    fi

    if ! command_exists apt-get; then
        log_warning "apt-get not available – skipping install for (${missing[*]})"
        return 1
    fi

    if command_exists sudo && sudo -n true 2>/dev/null; then
        log_info "Installing packages via sudo apt-get: ${missing[*]}"
        if retry sudo apt-get update -qq; then
            retry sudo apt-get install -y "${missing[@]}"
        else
            log_warning "apt-get update failed – skipping install for (${missing[*]})"
            return 1
        fi
    elif [ "$(id -u)" -eq 0 ]; then
        log_info "Installing packages with root privileges: ${missing[*]}"
        if retry apt-get update -qq; then
            retry apt-get install -y "${missing[@]}"
        else
            log_warning "apt-get update failed – skipping install for (${missing[*]})"
            return 1
        fi
    else
        log_warning "No sudo privileges – cannot install packages (${missing[*]})"
        return 1
    fi

    for pkg in "${missing[@]}"; do
        if command_exists "$pkg"; then
            log_success "$pkg installed"
        else
            log_warning "$pkg installation failed"
        fi
    done
}

# Validate Python packages
validate_python_packages() {
    log_info "Validating Python packages..."

    local packages=("torch" "transformers" "accelerate" "huggingface_hub" "runpod" \
                   "fastapi" "uvicorn" "pydantic" "bitsandbytes")
    local all_ok=true

    for pkg in "${packages[@]}"; do
        if python3 -c "import $pkg" 2>/dev/null; then
            log_success "$pkg"
        else
            log_warning "✗ $pkg not found"
            all_ok=false
        fi
    done

    if $all_ok; then
        log_success "All Python packages validated"
        return 0
    else
        log_warning "Some packages missing - may cause issues"
        return 1
    fi
}

# Setup workspace
setup_workspace() {
    log_info "Setting up workspace..."

    if [ -d "/workspace" ]; then
        cd /workspace
        WORKSPACE_DIR="/workspace"
    else
        if mkdir -p /workspace; then
            cd /workspace
            WORKSPACE_DIR="/workspace"
        else
            log_error "Failed to create /workspace directory. Check permissions."
            exit 1
        fi
    fi

    log_success "Workspace ready: $(pwd)"
}

# Clone or update repository
setup_repository() {
    local repo_url="${1:-$DEFAULT_REPO_URL}"
    local target_dir="${WORKSPACE_DIR}/${PROJECT_NAME}"

    # Check if we're already in the project directory
    # Verify both file structure AND project identity
    if is_target_project; then
        log_info "Already in project directory: $(pwd)"
        PROJECT_ROOT="$(pwd)"
        return 0
    elif is_project_directory; then
        log_warning "Found similar structure but not the target project in $(pwd). Checking workspace directory..."
    fi

    # Check if project exists in workspace
<<<<<<< HEAD
    if [ -d "$target_dir" ] && is_project_directory "$target_dir"; then
=======
    if [ -d "$target_dir" ] && is_target_project "$target_dir"; then
>>>>>>> 75a5b5bc
        log_info "Project directory already exists, skipping clone"
        cd "$target_dir"
        PROJECT_ROOT="$target_dir"
        return 0
    fi

    # Clone repository
    log_info "Cloning repository to $target_dir..."
    if retry git clone "$repo_url" "$target_dir"; then
        cd "$target_dir"
        PROJECT_ROOT="$target_dir"
        log_success "Repository cloned"
    else
        log_error "Failed to clone repository"
        exit 1
    fi
}

# Setup Python environment
setup_python_environment() {
    log_info "Setting up Python environment..."

    if [ ! -d ".venv" ]; then
        log_info "Creating virtual environment"
        python3 -m venv .venv
    else
        log_info "Using existing virtual environment"
    fi

    source .venv/bin/activate
    PYTHON_CMD="$(command -v python)"

    log_info "Upgrading pip and core packages"
    retry "$PYTHON_CMD" -m pip install --quiet --upgrade pip setuptools wheel

    log_info "Installing Python dependencies"
    if [ -f "requirements.txt" ]; then
        retry "$PYTHON_CMD" -m pip install --quiet --no-cache-dir -r requirements.txt
    else
        log_warning "requirements.txt not found, installing core packages"
        retry "$PYTHON_CMD" -m pip install --quiet --no-cache-dir "${PYTHON_PACKAGES[@]}"
    fi

    validate_python_packages || log_warning "Package validation failed"
    log_success "Python environment ready"
}

# Setup configuration files
setup_configuration() {
    log_info "Setting up configuration files..."

    # Create .env.example if it doesn't exist
    if [ ! -f ".env.example" ]; then
        cat > .env.example << 'EOF'
# Hugging Face Configuration (REQUIRED)
HF_TOKEN=your_hugging_face_token_here

# Model Configuration
MODEL_ID=meta-llama/Llama-4-Scout-17B-16E-Instruct
DEVICE_MAP=auto
TORCH_DTYPE=bfloat16

# Quantization (for lower VRAM)
LOAD_IN_8BIT=false
LOAD_IN_4BIT=false

# Optimization
ENABLE_FLASH_ATTENTION=true

# Inference Configuration
DEFAULT_MAX_NEW_TOKENS=512
DEFAULT_TEMPERATURE=0.7
DEFAULT_TOP_P=0.9
DEFAULT_TOP_K=50

# Limits
MAX_INPUT_TOKENS=4096
MAX_TOTAL_TOKENS=8192

# Server Configuration
HEALTH_CHECK_HOST=0.0.0.0
HEALTH_CHECK_PORT=8000

# Logging
LOG_LEVEL=INFO
LOG_FORMAT=json
MODEL_WARMUP=true
EOF
        log_success ".env.example created"
    fi

    # Create .env if it doesn't exist
    if [ ! -f ".env" ]; then
        cp .env.example .env
        log_warning "Please edit .env and add your HF_TOKEN!"
    fi

    # Create output directories
    mkdir -p logs
    log_success "Configuration files and directories created"
}

# Setup git configuration
setup_git() {
    log_info "Setting up git configuration..."

    # Configure git user if not set
    if [ -z "$(git config --global user.email 2>/dev/null || true)" ]; then
        git config --global user.email "${GIT_USER_EMAIL:-codex@runpod.io}" 2>/dev/null && \
            log_success "Git email configured" || \
            log_warning "Could not set git email"
    fi

    if [ -z "$(git config --global user.name 2>/dev/null || true)" ]; then
        git config --global user.name "${GIT_USER_NAME:-Codex User}" 2>/dev/null && \
            log_success "Git name configured" || \
            log_warning "Could not set git name"
    fi

    git config --global init.defaultBranch main 2>/dev/null && \
        log_success "Git default branch configured" || \
        log_warning "Could not set git default branch"
}

# Validate setup
validate_setup() {
    log_info "Validating setup..."

    # Ensure we're in the project directory
    if [ -n "${PROJECT_ROOT:-}" ] && [ -d "$PROJECT_ROOT" ]; then
        cd "$PROJECT_ROOT"
    else
        log_warning "PROJECT_ROOT not set or missing; validation may be incomplete"
    fi

    # Check Python syntax
    if [ -f "src/handler.py" ]; then
        if python3 -m py_compile src/handler.py 2>/dev/null; then
            log_success "Python syntax valid"
        else
            log_warning "✗ Python syntax issues detected"
        fi
    else
        log_warning "✗ src/handler.py not found in $(pwd)"
    fi

    # Check if handler can be imported
    if [ -f "src/handler.py" ]; then
        if python3 -c "from src.handler import handler" 2>/dev/null; then
            log_success "Handler importable"
        else
            log_warning "✗ Handler import issues (may need proper environment)"
        fi
    else
        log_warning "✗ Cannot test handler import - src/handler.py not found"
    fi

    # Check GPU availability
    if check_cuda_available; then
        log_success "CUDA available"
    elif [ "$TORCH_INSTALLED" = "INSTALLED" ]; then
        log_info "CUDA not available (normal in Codex, required for RunPod deployment)"
    else
        log_warning "✗ PyTorch not installed - cannot check CUDA availability"
    fi

    # Check required files
    local required_files=("src/handler.py" "src/config.py" "requirements.txt" "Dockerfile" "README.md")
    local all_files_ok=true
    for file in "${required_files[@]}"; do
        if [ -f "$file" ]; then
            log_success "$file"
        else
            log_warning "✗ $file missing in $(pwd)"
            all_files_ok=false
        fi
    done

    if $all_files_ok; then
        log_success "Setup validation completed - all files present"
    else
        log_warning "Setup validation completed with warnings"
    fi
}

# Main setup function
main() {
    log_info "🚀 Starting $PROJECT_NAME setup v$SCRIPT_VERSION"

    # Check environment
    if is_codex_environment; then
        log_success "Codex environment detected"
        export IN_CODEX=true
    else
        log_warning "Not in Codex environment - some features may differ"
        export IN_CODEX=false
    fi

    # Run pre-flight checks
    log_info "🔍 Running pre-flight checks..."
    check_python_version || log_warning "Python version check failed"

    # Setup workspace
    setup_workspace

    # Setup repository
    setup_repository "$@"

    # Setup Python environment
    setup_python_environment

    # Setup configuration
    setup_configuration

    # Setup git
    setup_git

    # Install system packages (optional)
    if [ "$IN_CODEX" = true ]; then
        install_system_packages jq curl git || log_warning "Some system packages not installed"
    fi

    # Validate setup
    validate_setup

    # Show summary
    echo
    log_success "✨ Setup completed successfully!"
    echo
    log_info "📋 Environment Summary:"
    PYTHON_VERSION=$(python3 --version 2>&1 | grep -oE '[0-9]+(\.[0-9]+)+' | head -n1)
    echo "   ├─ Python: ${PYTHON_VERSION:-N/A}"
    PIP_VERSION=$(python3 -m pip --version 2>/dev/null | grep -oE '[0-9]+(\.[0-9]+)+' | head -n1)
    echo "   ├─ pip: ${PIP_VERSION:-N/A}"
    echo "   ├─ Workspace: $(pwd)"
    echo "   ├─ Virtualenv: $(dirname "$(command -v python 2>/dev/null || echo 'N/A')")"
    
    # Check CUDA
    if check_cuda_available; then
        echo "   ├─ CUDA: Available"
        python3 -c "import torch; print(f\"   └─ GPU: {torch.cuda.get_device_name(0)}\")" 2>/dev/null || echo "   └─ GPU: Unknown"
    elif [ "$TORCH_INSTALLED" = "INSTALLED" ]; then
        echo "   └─ CUDA: Not available (GPU required)"
    else
        echo "   └─ PyTorch: Not installed (cannot check CUDA)"
    fi
    
    echo
    log_info "📝 Next steps:"
    echo "   1. Set HF_TOKEN environment variable in Codex UI"
    echo "   2. Test the handler: python3 -c 'from src.handler import handler'"
    echo "   3. Run tests: python scripts/test_local.py --mode simple"
    echo "   4. For Docker build: docker build -t llama4-scout-runpod:latest ."
    echo

    if [ "$IN_CODEX" = true ]; then
        log_info "💡 Codex-specific tips:"
        echo "   • Enable 'Container Caching' for faster restarts"
        echo "   • Set HF_TOKEN in environment variables"
        echo "   • Test locally before deploying to RunPod"
        echo "   • Monitor GPU usage: nvidia-smi"
        echo "   • Reference: https://docs.runpod.io/"
        echo
    fi

    log_success "🎉 Environment is ready!"
}

# Run main function with all arguments
main "$@"<|MERGE_RESOLUTION|>--- conflicted
+++ resolved
@@ -279,11 +279,7 @@
     fi
 
     # Check if project exists in workspace
-<<<<<<< HEAD
-    if [ -d "$target_dir" ] && is_project_directory "$target_dir"; then
-=======
     if [ -d "$target_dir" ] && is_target_project "$target_dir"; then
->>>>>>> 75a5b5bc
         log_info "Project directory already exists, skipping clone"
         cd "$target_dir"
         PROJECT_ROOT="$target_dir"
